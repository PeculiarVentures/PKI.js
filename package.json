--- conflicted
+++ resolved
@@ -1,88 +1,3 @@
-<<<<<<< HEAD
-{
-  "author": {
-    "email": "yury@strozhevsky.com",
-    "name": "Yury Strozhevsky"
-  },
-  "description": "Public Key Infrastructure (PKI) is the basis of how identity and key management is performed on the web today. PKIjs is a pure JavaScript library implementing the formats that are used in PKI applications. It is built on WebCrypto and aspires to make it possible to build native web applications that utilize X.509 and the related formats on the web without plug-ins",
-  "contributors": [
-    {
-      "email": "rmh@unmitigatedrisk.com",
-      "name": "Ryan Hurst"
-    }
-  ],
-  "repository": {
-    "type": "git",
-    "url": "git://github.com/PeculiarVentures/PKI.js.git"
-  },
-  "devDependencies": {
-    "@peculiar/webcrypto": "^1.3.3",
-    "@rollup/plugin-alias": "^3.1.9",
-    "@rollup/plugin-commonjs": "^22.0.0",
-    "@rollup/plugin-node-resolve": "^13.2.1",
-    "@types/mocha": "^9.1.1",
-    "@types/node": "^17.0.27",
-    "@typescript-eslint/eslint-plugin": "^5.21.0",
-    "@typescript-eslint/parser": "^5.21.0",
-    "assert": "^2.0.0",
-    "emailjs-mime-builder": "^2.0.5",
-    "emailjs-mime-parser": "^2.0.7",
-    "eslint": "^8.14.0",
-    "mocha": "^9.2.2",
-    "nyc": "^15.1.0",
-    "rollup": "^2.70.2",
-    "rollup-plugin-dts": "^4.2.1",
-    "rollup-plugin-typescript2": "^0.31.2",
-    "ts-node": "^10.7.0",
-    "typescript": "^4.6.3"
-  },
-  "dependencies": {
-    "asn1js": "^2.4.0",
-    "bytestreamjs": "^1.1.3-beta.0",
-    "pvtsutils": "^1.2.2",
-    "pvutils": "^1.1.3",
-    "tslib": "^2.4.0"
-  },
-  "engines": {
-    "node": ">=12.0.0"
-  },
-  "scripts": {
-    "build": "rollup -c",
-    "build:examples": "rollup -c examples/rollup.config.js",
-    "lint": "eslint . --ext .ts",
-    "lint:fix": "eslint --fix . --ext .ts",
-    "coverage": "nyc npm test",
-    "test": "mocha",
-    "prepublishOnly": "npm run build"
-  },
-  "keywords": [
-    "ES6",
-    "ES2015",
-    "WebCrypto",
-    "Web Cryptography API",
-    "X.509",
-    "certificate",
-    "crl",
-    "cms",
-    "encrypted",
-    "enveloped",
-    "OCSP",
-    "timestamp",
-    "PKCS"
-  ],
-  "files": [
-    "build",
-    "README.md",
-    "LICENSE"
-  ],
-  "module": "build/index.es.js",
-  "main": "./build/index.js",
-  "types": "./build/index.d.ts",
-  "name": "pkijs",
-  "version": "3.0.0",
-  "license": "BSD-3-Clause"
-}
-=======
 {
   "author": {
     "email": "yury@strozhevsky.com",
@@ -168,5 +83,4 @@
   "name": "pkijs",
   "version": "3.0.5",
   "license": "BSD-3-Clause"
-}
->>>>>>> 54966e88
+}