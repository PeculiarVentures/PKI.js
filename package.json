--- conflicted
+++ resolved
@@ -33,12 +33,7 @@
     "rollup-plugin-dts": "^4.2.1",
     "rollup-plugin-typescript2": "^0.31.2",
     "ts-node": "^10.7.0",
-<<<<<<< HEAD
-    "typescript": "^4.6.2"
-=======
-    "typedoc": "^0.22.15",
     "typescript": "^4.6.3"
->>>>>>> 9e48658e
   },
   "dependencies": {
     "asn1js": "^2.4.0",
